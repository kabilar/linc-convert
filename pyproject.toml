--- conflicted
+++ resolved
@@ -29,30 +29,7 @@
 nibabel = "*"
 zarr = "^3.0.0"
 nifti-zarr = "*"
-<<<<<<< HEAD
-tqdm  = "*"
-
-[tool.poetry.group.df]
-optional = true
-[tool.poetry.group.df.dependencies]
-glymur = "*"
-
-[tool.poetry.group.lsm]
-optional = true
-[tool.poetry.group.lsm.dependencies]
-tifffile = "*"
-
-[tool.poetry.group.psoct]
-optional = true
-[tool.poetry.group.psoct.dependencies]
-h5py = "*"
-scipy = "*"
-
-[tool.poetry.group.wk]
-optional = true
-[tool.poetry.group.wk.dependencies]
-wkw = "*" 
-=======
+tqdm = "*"
 # optionals
 glymur = { version = "*", optional = true }
 tifffile = { version = "*", optional = true }
@@ -66,7 +43,6 @@
 psoct = ["h5py", "scipy"]
 wk = ["wkw"]
 all = ["glymur", "tifffile", "h5py", "scipy", "wkw"]
->>>>>>> ab6bfaa4
 
 [tool.poetry.group.dev]
 optional = true
