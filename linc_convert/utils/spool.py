--- conflicted
+++ resolved
@@ -137,20 +137,10 @@
         self.numDepths = numDepths
 
     def _load_spool_file(self, spool_file_name):
-<<<<<<< HEAD
         file = self._make_filename_from_spool_set(spool_file_name)
         print(f'Reading file {spool_file_name}')
         with open(file, 'rb') as f:
             array = np.frombuffer(f.read(), dtype=self.dtype)
-=======
-        if self.type == '.zip':
-            array = np.frombuffer(self.spool_set[spool_file_name], dtype=self.dtype)
-        elif self.type == 'dir':
-            file = self._make_filename_from_spool_set(spool_file_name)
-            # print(f'Reading file {spool_file_name}')
-            with open(file, 'rb') as f:
-                array = np.frombuffer(f.read(), dtype=self.dtype)
->>>>>>> 4336097f
         return np.reshape(array, self.spool_shape)
 
     def __getitem__(self, key):
