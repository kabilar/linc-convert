import itertools
from typing import Literal

import numpy as np
import zarr
from zarr.core.metadata import ArrayV2Metadata, ArrayV3Metadata

from linc_convert.utils.math import ceildiv
<<<<<<< HEAD
=======
from linc_convert.utils.zarr.create_array import \
    dimension_separator_to_chunk_key_encoding
>>>>>>> 4336097f


def generate_pyramid(
    omz: zarr.Group,
    levels: int = -1,
    ndim: int = 3,
    max_load: int = 512,
    mode: Literal["mean", "median"] = "median",
    no_pyramid_axis: int | None = None,
) -> list[list[int]]:
    """
    Generate the levels of a pyramid in an existing Zarr.

    Parameters
    ----------
    omz : zarr.Group
<<<<<<< HEAD
        Zarr group object
=======

>>>>>>> 4336097f
    levels : int
        Number of additional levels to generate.
        By default, stop when all dimensions are smaller than their
        corresponding chunk size.
    ndim : int
        Number of spatial dimensions.
    max_load : int
        Maximum number of voxels to load along each dimension.
    mode : {"mean", "median"}
        Whether to use a mean or median moving window.
    no_pyramid_axis : int | None
        Axis that should not be downsampled. If None, downsample
        across all three dimensions.
    Returns
    -------
    shapes : list[list[int]]
        Shapes of all levels, from finest to coarsest, including the
        existing top level.
    """
    if max_load % 2:
        max_load += 1

    # Read properties from base level
    base_level = omz["0"]
    shape = list(base_level.shape)
    chunk_size = base_level.chunks
    opts = get_zarray_options(base_level)

    # Select windowing function
    if mode == "median":
        func = np.median
    else:
        assert mode == "mean"
        func = np.mean

    level = 0
    batch, shape = shape[:-ndim], shape[-ndim:]
    allshapes = [shape]
    # nblevels = min(
    #     [
    #         int(math.ceil(math.log2(x)))
    #         for i, x in enumerate(inp_shape[-3:])
    #         if i != no_pool
    #     ]
    # )
    # nblevels = min(nblevels, int(math.ceil(math.log2(max_load))))
    # nblevels = min(nblevels, max_levels)
    while True:
        level += 1

        # Compute downsampled shape
        prev_shape, shape = shape, []
        for i, length in enumerate(prev_shape):
            if i == no_pyramid_axis:
                shape.append(length)
            else:
                shape.append(max(1, length // 2))

        # Stop if seen enough levels or level shape smaller than chunk size
        if levels == -1:
            if all(x <= c for x, c in zip(shape, chunk_size[-ndim:])):
                break
        elif level > levels:
            break

        print("Compute level", level, "with shape", shape)

        allshapes.append(shape)
        omz.create_array(str(level), shape=batch + shape, **opts)

        # Iterate across `max_load` chunks
        # (note that these are unrelated to underlying zarr chunks)
        grid_shape = [ceildiv(n, max_load) for n in prev_shape]
        for chunk_index in itertools.product(*[range(x) for x in grid_shape]):
            print(f"chunk {chunk_index} / {tuple(grid_shape)})", end="\r")

            # Read one chunk of data at the previous resolution
            slicer = [Ellipsis] + [
                slice(i * max_load, min((i + 1) * max_load, n))
                for i, n in zip(chunk_index, prev_shape)
            ]
            fullshape = omz[str(level - 1)].shape
            dat = omz[str(level - 1)][tuple(slicer)]

            # Discard the last voxel along odd dimensions
            crop = [
                0 if y == 1 else x % 2 for x, y in zip(dat.shape[-ndim:], fullshape)
            ]
            # Don't crop the axis not down-sampling
            # cannot do if not no_pyramid_axis since it could be 0
            if no_pyramid_axis is not None:
                crop[no_pyramid_axis] = 0
            slcr = [slice(-1) if x else slice(None) for x in crop]
            dat = dat[tuple([Ellipsis, *slcr])]

            if any(n == 0 for n in dat.shape):
                # last strip had a single voxel, nothing to do
                continue

            patch_shape = dat.shape[-ndim:]

            # Reshape into patches of shape 2x2x2
            windowed_shape = [
                x for n in patch_shape for x in (max(n // 2, 1), min(n, 2))
            ]
            if no_pyramid_axis is not None:
                windowed_shape[2 * no_pyramid_axis] = patch_shape[no_pyramid_axis]
                windowed_shape[2 * no_pyramid_axis + 1] = 1

            dat = dat.reshape(batch + windowed_shape)
            # -> last `ndim`` dimensions have shape 2x2x2
            dat = dat.transpose(
                list(range(len(batch)))
                + list(range(len(batch), len(batch) + 2 * ndim, 2))
                + list(range(len(batch) + 1, len(batch) + 2 * ndim, 2))
            )
            # -> flatten patches
            smaller_shape = [max(n // 2, 1) for n in patch_shape]
            if no_pyramid_axis is not None:
                smaller_shape[no_pyramid_axis] = patch_shape[no_pyramid_axis]

            dat = dat.reshape(batch + smaller_shape + [-1])

            # Compute the median/mean of each patch
            dtype = dat.dtype
            dat = func(dat, axis=-1)
            dat = dat.astype(dtype)

            # Write output
            slicer = [Ellipsis] + [
                slice(i * max_load // 2, min((i + 1) * max_load // 2, n))
                if axis_index != no_pyramid_axis
                else slice(i * max_load, min((i + 1) * max_load, n))
                for i, axis_index, n in zip(chunk_index, range(ndim), shape)
            ]

            omz[str(level)][tuple(slicer)] = dat

    print("")

    return allshapes


def get_zarray_options(base_level):
    opts = dict(
        dtype=base_level.dtype,
        chunks=base_level.chunks,
        shards=base_level.shards,
        filters=base_level.filters,
        compressors=base_level.compressors,
        fill_value=base_level.fill_value,
        order=base_level.order,
        attributes=base_level.metadata.attributes,
        overwrite=True,
    )
    if isinstance(base_level.metadata, ArrayV2Metadata):
        opts_extra = dict(
        chunk_key_encoding = dimension_separator_to_chunk_key_encoding(base_level.metadata.dimension_separator, 2)
        )
    elif isinstance(base_level.metadata, ArrayV3Metadata):
        opts_extra = dict(
            chunk_key_encoding=base_level.metadata.chunk_key_encoding,
            serializer=base_level.serializer,
            dimension_names=base_level.metadata.dimension_names, )
    else:
        opts_extra = {}
    opts.update(**opts_extra)
    return opts<|MERGE_RESOLUTION|>--- conflicted
+++ resolved
@@ -1,16 +1,13 @@
 import itertools
 from typing import Literal
 
+import nibabel as nib
 import numpy as np
 import zarr
 from zarr.core.metadata import ArrayV2Metadata, ArrayV3Metadata
 
 from linc_convert.utils.math import ceildiv
-<<<<<<< HEAD
-=======
-from linc_convert.utils.zarr.create_array import \
-    dimension_separator_to_chunk_key_encoding
->>>>>>> 4336097f
+from linc_convert.utils.zarr import dimension_separator_to_chunk_key_encoding
 
 
 def generate_pyramid(
@@ -27,11 +24,7 @@
     Parameters
     ----------
     omz : zarr.Group
-<<<<<<< HEAD
         Zarr group object
-=======
-
->>>>>>> 4336097f
     levels : int
         Number of additional levels to generate.
         By default, stop when all dimensions are smaller than their
@@ -42,9 +35,7 @@
         Maximum number of voxels to load along each dimension.
     mode : {"mean", "median"}
         Whether to use a mean or median moving window.
-    no_pyramid_axis : int | None
-        Axis that should not be downsampled. If None, downsample
-        across all three dimensions.
+
     Returns
     -------
     shapes : list[list[int]]
@@ -70,15 +61,7 @@
     level = 0
     batch, shape = shape[:-ndim], shape[-ndim:]
     allshapes = [shape]
-    # nblevels = min(
-    #     [
-    #         int(math.ceil(math.log2(x)))
-    #         for i, x in enumerate(inp_shape[-3:])
-    #         if i != no_pool
-    #     ]
-    # )
-    # nblevels = min(nblevels, int(math.ceil(math.log2(max_load))))
-    # nblevels = min(nblevels, max_levels)
+
     while True:
         level += 1
 
